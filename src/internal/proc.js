--- conflicted
+++ resolved
@@ -1,8 +1,4 @@
-<<<<<<< HEAD
-import { noop, ident, kTrue, is, log as _log, check, deferred, uid as nextEffectId, remove, TASK, CANCEL, makeIterator, isDev } from './utils'
-=======
-import { noop, kTrue, is, log as _log, check, deferred, uid as nextEffectId, remove, TASK, CANCEL, SELF_CANCELLATION, makeIterator, isDev } from './utils'
->>>>>>> 43d515ca
+import { noop, ident, kTrue, is, log as _log, check, deferred, uid as nextEffectId, remove, TASK, CANCEL, SELF_CANCELLATION, makeIterator, isDev } from './utils'
 import { asap, suspend, flush } from './scheduler'
 import { asEffect } from './io'
 import { stdChannel as _stdChannel, eventChannel, isEnd } from './channel'
