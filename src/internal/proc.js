<<<<<<< HEAD
import {
  CANCEL,
  CHANNEL_END as CHANNEL_END_SYMBOL,
  TASK,
  TASK_CANCEL as TASK_CANCEL_SYMBOL,
  SELF_CANCELLATION,
} from './symbols'
import {
  noop,
  is,
  log as _log,
  check,
  deferred,
  uid as nextEffectId,
  array,
  remove,
  object,
  makeIterator,
  createSetContextWarning,
} from './utils'
=======
import { compose } from 'redux'
import { noop, kTrue, is, log as _log, check, deferred, uid as nextEffectId, remove, TASK, CANCEL, SELF_CANCELLATION, makeIterator, isDev } from './utils'
>>>>>>> 215768d3
import { asap, suspend, flush } from './scheduler'
import { asEffect } from './io'
import { channel, isEnd } from './channel'
import matcher from './matcher'

// TODO: check if this hacky toString stuff is needed
// also check again whats the different between CHANNEL_END and CHANNEL_END_TYPE
// maybe this could become MAYBE_END
// I guess this gets exported so take.maybe result can be checked
export const CHANNEL_END = {
  toString() {
    return CHANNEL_END_SYMBOL
  },
}
export const TASK_CANCEL = {
  toString() {
    return TASK_CANCEL_SYMBOL
  },
}

/**
  Used to track a parent task and its forks
  In the new fork model, forked tasks are attached by default to their parent
  We model this using the concept of Parent task && main Task
  main task is the main flow of the current Generator, the parent tasks is the
  aggregation of the main tasks + all its forked tasks.
  Thus the whole model represents an execution tree with multiple branches (vs the
  linear execution tree in sequential (non parallel) programming)

  A parent tasks has the following semantics
  - It completes if all its forks either complete or all cancelled
  - If it's cancelled, all forks are cancelled as well
  - It aborts if any uncaught error bubbles up from forks
  - If it completes, the return value is the one returned by the main task
**/
function forkQueue(name, mainTask, cb) {
  let tasks = [],
    result,
    completed = false
  addTask(mainTask)

  function abort(err) {
    cancelAll()
    cb(err, true)
  }

  function addTask(task) {
    tasks.push(task)
    task.cont = (res, isErr) => {
      if (completed) {
        return
      }

      remove(tasks, task)
      task.cont = noop
      if (isErr) {
        abort(res)
      } else {
        if (task === mainTask) {
          result = res
        }
        if (!tasks.length) {
          completed = true
          cb(result)
        }
      }
    }
    // task.cont.cancel = task.cancel
  }

  function cancelAll() {
    if (completed) {
      return
    }
    completed = true
    tasks.forEach(t => {
      t.cont = noop
      t.cancel()
    })
    tasks = []
  }

  return {
    addTask,
    cancelAll,
    abort,
    getTasks: () => tasks,
    taskNames: () => tasks.map(t => t.name),
  }
}

function createTaskIterator({ context, fn, args }) {
  if (is.iterator(fn)) {
    return fn
  }

  // catch synchronous failures; see #152 and #441
  let result, error
  try {
    result = fn.apply(context, args)
  } catch (err) {
    error = err
  }

  // i.e. a generator function returns an iterator
  if (is.iterator(result)) {
    return result
  }

  // do not bubble up synchronous failures for detached forks
  // instead create a failed task. See #152 and #441
  return error
    ? makeIterator(() => {
        throw error
      })
    : makeIterator(
        (function() {
          let pc
          const eff = { done: false, value: result }
          const ret = value => ({ done: true, value })
          return arg => {
            if (!pc) {
              pc = true
              return eff
            } else {
              return ret(arg)
            }
          }
        })(),
      )
}

<<<<<<< HEAD
=======
const wrapHelper = (helper) => ({ fn: helper })
const defaultEffectMiddleware = (next) => (effect) => next(effect);

>>>>>>> 215768d3
export default function proc(
  iterator,
  stdChannel,
  dispatch = noop,
  getState = noop,
  parentContext = {},
  options = {},
  parentEffectId = 0,
  name = 'anonymous',
  cont,
) {
<<<<<<< HEAD
  const { sagaMonitor, logger, onError } = options
=======
  check(iterator, is.iterator, NOT_ITERATOR_ERROR)

  const {sagaMonitor, logger, onError, effectMiddleware = defaultEffectMiddleware} = options
>>>>>>> 215768d3
  const log = logger || _log
  const logError = err => {
    let message = err.sagaStack

    if (!message && err.stack) {
      message = err.stack.split('\n')[0].indexOf(err.message) !== -1 ? err.stack : `Error: ${err.message}\n${err.stack}`
    }

    log('error', `uncaught at ${name}`, message || err.message || err)
  }

  const taskContext = Object.create(parentContext)

  /**
    Tracks the current effect cancellation
    Each time the generator progresses. calling runEffect will set a new value
    on it. It allows propagating cancellation to child effects
  **/
  next.cancel = noop

  /**
    Creates a new task descriptor for this generator, We'll also create a main task
    to track the main flow (besides other forked tasks)
  **/
  const task = newTask(parentEffectId, name, iterator, cont)
  const mainTask = { name, cancel: cancelMain, isRunning: true }
  const taskQueue = forkQueue(name, mainTask, end)

  /**
    cancellation of the main task. We'll simply resume the Generator with a Cancel
  **/
  function cancelMain() {
    if (mainTask.isRunning && !mainTask.isCancelled) {
      mainTask.isCancelled = true
      next(TASK_CANCEL)
    }
  }

  /**
    This may be called by a parent generator to trigger/propagate cancellation
    cancel all pending tasks (including the main task), then end the current task.

    Cancellation propagates down to the whole execution tree holded by this Parent task
    It's also propagated to all joiners of this task and their execution tree/joiners

    Cancellation is noop for terminated/Cancelled tasks tasks
  **/
  function cancel() {
    /**
      We need to check both Running and Cancelled status
      Tasks can be Cancelled but still Running
    **/
    if (iterator._isRunning && !iterator._isCancelled) {
      iterator._isCancelled = true
      taskQueue.cancelAll()
      /**
        Ending with a Never result will propagate the Cancellation to all joiners
      **/
      end(TASK_CANCEL)
    }
  }
  /**
    attaches cancellation logic to this task's continuation
    this will permit cancellation to propagate down the call chain
  **/
  cont && (cont.cancel = cancel)

  // tracks the running status
  iterator._isRunning = true

  // kicks up the generator
  next()

  // then return the task descriptor to the caller
  return task

  /**
    This is the generator driver
    It's a recursive async/continuation function which calls itself
    until the generator terminates or throws
  **/
  function next(arg, isErr) {
    // Preventive measure. If we end up here, then there is really something wrong
    if (!mainTask.isRunning) {
      throw new Error('Trying to resume an already finished generator')
    }

    try {
      let result
      if (isErr) {
        result = iterator.throw(arg)
      } else if (arg === TASK_CANCEL) {
        /**
          getting TASK_CANCEL automatically cancels the main task
          We can get this value here

          - By cancelling the parent task manually
          - By joining a Cancelled task
        **/
        mainTask.isCancelled = true
        /**
          Cancels the current effect; this will propagate the cancellation down to any called tasks
        **/
        next.cancel()
        /**
          If this Generator has a `return` method then invokes it
          This will jump to the finally block
        **/
        result = is.func(iterator.return) ? iterator.return(TASK_CANCEL) : { done: true, value: TASK_CANCEL }
      } else if (arg === CHANNEL_END) {
        // We get CHANNEL_END by taking from a channel that ended using `take` (and not `takem` used to trap End of channels)
        result = is.func(iterator.return) ? iterator.return() : { done: true }
      } else {
        result = iterator.next(arg)
      }

<<<<<<< HEAD
      if (!result.done) {
        runEffect(result.value, parentEffectId, '', next)
=======
      if(!result.done) {
         digestEffect(result.value, parentEffectId, '', next)
>>>>>>> 215768d3
      } else {
        /**
          This Generator has ended, terminate the main task and notify the fork queue
        **/
        mainTask.isMainRunning = false
        mainTask.cont && mainTask.cont(result.value)
      }
    } catch (error) {
      if (mainTask.isCancelled) {
        logError(error)
      }
      mainTask.isMainRunning = false
      mainTask.cont(error, true)
    }
  }

  function end(result, isErr) {
    iterator._isRunning = false
    // stdChannel.close()

    if (!isErr) {
      iterator._result = result
      iterator._deferredEnd && iterator._deferredEnd.resolve(result)
    } else {
      if (result instanceof Error) {
        Object.defineProperty(result, 'sagaStack', {
          value: `at ${name} \n ${result.sagaStack || result.stack}`,
          configurable: true,
        })
      }
      if (!task.cont) {
        if (result instanceof Error && onError) {
          onError(result)
        } else {
          // TODO: could we skip this when _deferredEnd is attached?
          logError(result)
        }
      }
      iterator._error = result
      iterator._isAborted = true
      iterator._deferredEnd && iterator._deferredEnd.reject(result)
    }
    task.cont && task.cont(result, isErr)
    task.joiners.forEach(j => j.cb(result, isErr))
    task.joiners = null
  }

  function runEffect(effect, effectId, label = '', currCb) {
    /**
      each effect runner must attach its own logic of cancellation to the provided callback
      it allows this generator to propagate cancellation downward.

      ATTENTION! effect runners must setup the cancel logic by setting cb.cancel = [cancelMethod]
      And the setup must occur before calling the callback

      This is a sort of inversion of control: called async functions are responsible
      of completing the flow by calling the provided continuation; while caller functions
      are responsible for aborting the current flow by calling the attached cancel function

      Library users can attach their own cancellation logic to promises by defining a
      promise[CANCEL] method in their returned promises
      ATTENTION! calling cancel must have no effect on an already completed or cancelled effect
    **/
    let data
    return (
      // Non declarative effect
        is.promise(effect)                                   ? resolvePromise(effect, currCb)
      : is.helper(effect)                                    ? runForkEffect(wrapHelper(effect), effectId, currCb)
      : is.iterator(effect)                                  ? resolveIterator(effect, effectId, name, currCb)

      // declarative effects
      : is.array(effect)                                     ? runParallelEffect(effect, effectId, currCb)
      : (is.notUndef(data = asEffect.take(effect)))          ? runTakeEffect(data, currCb)
      : (is.notUndef(data = asEffect.put(effect)))           ? runPutEffect(data, currCb)
      : (is.notUndef(data = asEffect.race(effect)))          ? runRaceEffect(data, effectId, currCb)
      : (is.notUndef(data = asEffect.call(effect)))          ? runCallEffect(data, effectId, currCb)
      : (is.notUndef(data = asEffect.cps(effect)))           ? runCPSEffect(data, currCb)
      : (is.notUndef(data = asEffect.fork(effect)))          ? runForkEffect(data, effectId, currCb)
      : (is.notUndef(data = asEffect.join(effect)))          ? runJoinEffect(data, currCb)
      : (is.notUndef(data = asEffect.cancel(effect)))        ? runCancelEffect(data, currCb)
      : (is.notUndef(data = asEffect.select(effect)))        ? runSelectEffect(data, currCb)
      : (is.notUndef(data = asEffect.actionChannel(effect))) ? runChannelEffect(data, currCb)
      : (is.notUndef(data = asEffect.flush(effect)))         ? runFlushEffect(data, currCb)
      : (is.notUndef(data = asEffect.cancelled(effect)))     ? runCancelledEffect(data, currCb)
      : /* anything else returned as is        */              currCb(effect)
    )
  }

  function digestEffect(effect, parentEffectId, label = '', cb) {
    const effectId = nextEffectId()
    sagaMonitor && sagaMonitor.effectTriggered({ effectId, parentEffectId, label, effect })

    /**
      completion callback and cancel callback are mutually exclusive
      We can't cancel an already completed effect
      And We can't complete an already cancelled effectId
    **/
    let effectSettled

    // Completion callback passed to the appropriate effect runner
    function currCb(res, isErr) {
      if (effectSettled) {
        return
      }

      effectSettled = true
      cb.cancel = noop // defensive measure
      if (sagaMonitor) {
        isErr ? sagaMonitor.effectRejected(effectId, res) : sagaMonitor.effectResolved(effectId, res)
      }
      cb(res, isErr)
    }
    // tracks down the current cancel
    currCb.cancel = noop

    // setup cancellation logic on the parent cb
    cb.cancel = () => {
      // prevents cancelling an already completed effect
      if (effectSettled) {
        return
      }

      effectSettled = true
      /**
        propagates cancel downward
        catch uncaught cancellations errors; since we can no longer call the completion
        callback, log errors raised during cancellations into the console
      **/
      try {
        currCb.cancel()
      } catch (err) {
        logError(err)
      }
      currCb.cancel = noop // defensive measure

      sagaMonitor && sagaMonitor.effectCancelled(effectId)
    }

<<<<<<< HEAD
    /**
      each effect runner must attach its own logic of cancellation to the provided callback
      it allows this generator to propagate cancellation downward.

      ATTENTION! effect runners must setup the cancel logic by setting cb.cancel = [cancelMethod]
      And the setup must occur before calling the callback

      This is a sort of inversion of control: called async functions are responsible
      for completing the flow by calling the provided continuation; while caller functions
      are responsible for aborting the current flow by calling the attached cancel function

      Library users can attach their own cancellation logic to promises by defining a
      promise[CANCEL] method in their returned promises
      ATTENTION! calling cancel must have no effect on an already completed or cancelled effect
    **/
    let data
    // prettier-ignore
    return (
      // Non declarative effect
        is.promise(effect)                      ? resolvePromise(effect, currCb)
      : is.iterator(effect)                     ? resolveIterator(effect, effectId, name, currCb)

      // declarative effects
      : (data = asEffect.take(effect))          ? runTakeEffect(data, currCb)
      : (data = asEffect.put(effect))           ? runPutEffect(data, currCb)
      : (data = asEffect.all(effect))           ? runAllEffect(data, effectId, currCb)
      : (data = asEffect.race(effect))          ? runRaceEffect(data, effectId, currCb)
      : (data = asEffect.call(effect))          ? runCallEffect(data, effectId, currCb)
      : (data = asEffect.cps(effect))           ? runCPSEffect(data, currCb)
      : (data = asEffect.fork(effect))          ? runForkEffect(data, effectId, currCb)
      : (data = asEffect.join(effect))          ? runJoinEffect(data, currCb)
      : (data = asEffect.cancel(effect))        ? runCancelEffect(data, currCb)
      : (data = asEffect.select(effect))        ? runSelectEffect(data, currCb)
      : (data = asEffect.actionChannel(effect)) ? runChannelEffect(data, currCb)
      : (data = asEffect.flush(effect))         ? runFlushEffect(data, currCb)
      : (data = asEffect.cancelled(effect))     ? runCancelledEffect(data, currCb)
      : (data = asEffect.getContext(effect))    ? runGetContextEffect(data, currCb)
      : (data = asEffect.setContext(effect))    ? runSetContextEffect(data, currCb)
      : /* anything else returned as is */        currCb(effect)
    )
=======
    const doRunEffect = (_effect) => runEffect(_effect, effectId, label, currCb)
    if (is.array(effect)) {
      doRunEffect(effect)
    } else {
      const middlewares = is.array(effectMiddleware) ?
        effectMiddleware
      : [effectMiddleware]
      compose(...middlewares)(doRunEffect)(effect)
    }
>>>>>>> 215768d3
  }

  function resolvePromise(promise, cb) {
    const cancelPromise = promise[CANCEL]
    if (is.func(cancelPromise)) {
      cb.cancel = cancelPromise
    } else if (is.func(promise.abort)) {
      cb.cancel = () => promise.abort()
    }
    promise.then(cb, error => cb(error, true))
  }

  function resolveIterator(iterator, effectId, name, cb) {
    proc(iterator, stdChannel, dispatch, getState, taskContext, options, effectId, name, cb)
  }

  function runTakeEffect({ channel = stdChannel, pattern, maybe }, cb) {
    const takeCb = input => {
      if (input instanceof Error) {
        cb(input, true)
        return
      }
      if (isEnd(input) && !maybe) {
        cb(CHANNEL_END)
        return
      }
      cb(input)
    }
    try {
      channel.take(takeCb, is.notUndef(pattern) ? matcher(pattern) : null)
    } catch (err) {
      cb(err, true)
      return
    }
    cb.cancel = takeCb.cancel
  }

  function runPutEffect({ channel, action, resolve }, cb) {
    /**
      Schedule the put in case another saga is holding a lock.
      The put will be executed atomically. ie nested puts will execute after
      this put has terminated.
    **/
    asap(() => {
      let result
      try {
        result = (channel ? channel.put : dispatch)(action)
      } catch (error) {
        logError(error)
        // TODO: should such error here be passed to `onError`?
        // or is it already if we dropped error swallowing
        cb(error, true)
        return
      }

      if (resolve && is.promise(result)) {
        resolvePromise(result, cb)
      } else {
        cb(result)
        return
      }
    })
    // Put effects are non cancellables
  }

  function runCallEffect({ context, fn, args }, effectId, cb) {
    let result
    // catch synchronous failures; see #152
    try {
      result = fn.apply(context, args)
    } catch (error) {
      cb(error, true)
      return
    }
    return is.promise(result)
      ? resolvePromise(result, cb)
      : is.iterator(result) ? resolveIterator(result, effectId, fn.name, cb) : cb(result)
  }

  function runCPSEffect({ context, fn, args }, cb) {
    // CPS (ie node style functions) can define their own cancellation logic
    // by setting cancel field on the cb

    // catch synchronous failures; see #152
    try {
      const cpsCb = (err, res) => (is.undef(err) ? cb(res) : cb(err, true))
      fn.apply(context, args.concat(cpsCb))
      if (cpsCb.cancel) {
        cb.cancel = () => cpsCb.cancel()
      }
    } catch (error) {
      cb(error, true)
      return
    }
  }

  function runForkEffect({ context, fn, args, detached }, effectId, cb) {
    const taskIterator = createTaskIterator({ context, fn, args })

    try {
      suspend()
      const task = proc(
        taskIterator,
        stdChannel,
        dispatch,
        getState,
        taskContext,
        options,
        effectId,
        fn.name,
        detached ? null : noop,
      )

      if (detached) {
        cb(task)
      } else {
        if (taskIterator._isRunning) {
          taskQueue.addTask(task)
          cb(task)
        } else if (taskIterator._error) {
          taskQueue.abort(taskIterator._error)
        } else {
          cb(task)
        }
      }
    } finally {
      flush()
    }
    // Fork effects are non cancellables
  }

  function runJoinEffect(t, cb) {
    if (t.isRunning()) {
      const joiner = { task, cb }
      cb.cancel = () => remove(t.joiners, joiner)
      t.joiners.push(joiner)
    } else {
      t.isAborted() ? cb(t.error(), true) : cb(t.result())
    }
  }

  function runCancelEffect(taskToCancel, cb) {
    if (taskToCancel === SELF_CANCELLATION) {
      taskToCancel = task
    }
    if (taskToCancel.isRunning()) {
      taskToCancel.cancel()
    }
    cb()
    // cancel effects are non cancellables
  }

  function runAllEffect(effects, effectId, cb) {
    const keys = Object.keys(effects)

    if (!keys.length) {
      cb(is.array(effects) ? [] : {})
      return
    }

    let completedCount = 0
    let completed
    const results = {}
    const childCbs = {}

    function checkEffectEnd() {
      if (completedCount === keys.length) {
        completed = true
        cb(is.array(effects) ? array.from({ ...results, length: keys.length }) : results)
      }
    }

    keys.forEach(key => {
      const chCbAtKey = (res, isErr) => {
        if (completed) {
          return
        }
        if (isErr || isEnd(res) || res === CHANNEL_END || res === TASK_CANCEL) {
          cb.cancel()
          cb(res, isErr)
        } else {
          results[key] = res
          completedCount++
          checkEffectEnd()
        }
      }
      chCbAtKey.cancel = noop
      childCbs[key] = chCbAtKey
    })

    cb.cancel = () => {
      if (!completed) {
        completed = true
        keys.forEach(key => childCbs[key].cancel())
      }
    }

<<<<<<< HEAD
    keys.forEach(key => runEffect(effects[key], effectId, key, childCbs[key]))
=======
    effects.forEach((eff, idx) => digestEffect(eff, effectId, idx, childCbs[idx]))
>>>>>>> 215768d3
  }

  function runRaceEffect(effects, effectId, cb) {
    let completed
    const keys = Object.keys(effects)
    const childCbs = {}

    keys.forEach(key => {
      const chCbAtKey = (res, isErr) => {
        if (completed) {
          return
        }

        if (isErr) {
          // Race Auto cancellation
          cb.cancel()
          cb(res, true)
        } else if (!isEnd(res) && res !== CHANNEL_END && res !== TASK_CANCEL) {
          cb.cancel()
          completed = true
          const response = { [key]: res }
          cb(is.array(effects) ? [].slice.call({ ...response, length: keys.length }) : response)
        }
      }
      chCbAtKey.cancel = noop
      childCbs[key] = chCbAtKey
    })

    cb.cancel = () => {
      // prevents unnecessary cancellation
      if (!completed) {
        completed = true
        keys.forEach(key => childCbs[key].cancel())
      }
    }
    keys.forEach(key => {
      if (completed) {
        return
      }
      digestEffect(effects[key], effectId, key, childCbs[key])
    })
  }

  function runSelectEffect({ selector, args }, cb) {
    try {
      const state = selector(getState(), ...args)
      cb(state)
    } catch (error) {
      cb(error, true)
    }
  }

  function runChannelEffect({ pattern, buffer }, cb) {
    // TODO: rethink how END is handled
    const chan = channel(buffer)
    const match = matcher(pattern)

    const taker = action => {
      if (!isEnd(action)) {
        stdChannel.take(taker, match)
      }
      chan.put(action)
    }

    stdChannel.take(taker, match)
    cb(chan)
  }

  function runCancelledEffect(data, cb) {
    cb(!!mainTask.isCancelled)
  }

  function runFlushEffect(channel, cb) {
    channel.flush(cb)
  }

  function runGetContextEffect(prop, cb) {
    cb(taskContext[prop])
  }

  function runSetContextEffect(props, cb) {
    object.assign(taskContext, props)
    cb()
  }

  function newTask(id, name, iterator, cont) {
    iterator._deferredEnd = null
    return {
      [TASK]: true,
      id,
      name,
      toPromise() {
        if (iterator._deferredEnd) {
          return iterator._deferredEnd.promise
        }

        const def = deferred()
        iterator._deferredEnd = def

        if (!iterator._isRunning) {
          if (iterator._isAborted) {
            def.reject(iterator._error)
          } else {
            def.resolve(iterator._result)
          }
        }

        return def.promise
      },
      cont,
      joiners: [],
      cancel,
      isRunning: () => iterator._isRunning,
      isCancelled: () => iterator._isCancelled,
      isAborted: () => iterator._isAborted,
      result: () => iterator._result,
      error: () => iterator._error,
      setContext(props) {
        if (process.env.NODE_ENV === 'development') {
          check(props, is.object, createSetContextWarning('task', props))
        }

        object.assign(taskContext, props)
      },
    }
  }
}<|MERGE_RESOLUTION|>--- conflicted
+++ resolved
@@ -1,4 +1,4 @@
-<<<<<<< HEAD
+import { compose } from 'redux'
 import {
   CANCEL,
   CHANNEL_END as CHANNEL_END_SYMBOL,
@@ -19,10 +19,7 @@
   makeIterator,
   createSetContextWarning,
 } from './utils'
-=======
-import { compose } from 'redux'
-import { noop, kTrue, is, log as _log, check, deferred, uid as nextEffectId, remove, TASK, CANCEL, SELF_CANCELLATION, makeIterator, isDev } from './utils'
->>>>>>> 215768d3
+
 import { asap, suspend, flush } from './scheduler'
 import { asEffect } from './io'
 import { channel, isEnd } from './channel'
@@ -155,12 +152,8 @@
       )
 }
 
-<<<<<<< HEAD
-=======
-const wrapHelper = (helper) => ({ fn: helper })
-const defaultEffectMiddleware = (next) => (effect) => next(effect);
-
->>>>>>> 215768d3
+const defaultEffectMiddleware = next => effect => next(effect)
+
 export default function proc(
   iterator,
   stdChannel,
@@ -172,13 +165,7 @@
   name = 'anonymous',
   cont,
 ) {
-<<<<<<< HEAD
-  const { sagaMonitor, logger, onError } = options
-=======
-  check(iterator, is.iterator, NOT_ITERATOR_ERROR)
-
-  const {sagaMonitor, logger, onError, effectMiddleware = defaultEffectMiddleware} = options
->>>>>>> 215768d3
+  const { sagaMonitor, logger, onError, effectMiddleware = defaultEffectMiddleware } = options
   const log = logger || _log
   const logError = err => {
     let message = err.sagaStack
@@ -295,13 +282,8 @@
         result = iterator.next(arg)
       }
 
-<<<<<<< HEAD
       if (!result.done) {
-        runEffect(result.value, parentEffectId, '', next)
-=======
-      if(!result.done) {
-         digestEffect(result.value, parentEffectId, '', next)
->>>>>>> 215768d3
+        digestEffect(result.value, parentEffectId, '', next)
       } else {
         /**
           This Generator has ended, terminate the main task and notify the fork queue
@@ -359,97 +341,6 @@
 
       This is a sort of inversion of control: called async functions are responsible
       of completing the flow by calling the provided continuation; while caller functions
-      are responsible for aborting the current flow by calling the attached cancel function
-
-      Library users can attach their own cancellation logic to promises by defining a
-      promise[CANCEL] method in their returned promises
-      ATTENTION! calling cancel must have no effect on an already completed or cancelled effect
-    **/
-    let data
-    return (
-      // Non declarative effect
-        is.promise(effect)                                   ? resolvePromise(effect, currCb)
-      : is.helper(effect)                                    ? runForkEffect(wrapHelper(effect), effectId, currCb)
-      : is.iterator(effect)                                  ? resolveIterator(effect, effectId, name, currCb)
-
-      // declarative effects
-      : is.array(effect)                                     ? runParallelEffect(effect, effectId, currCb)
-      : (is.notUndef(data = asEffect.take(effect)))          ? runTakeEffect(data, currCb)
-      : (is.notUndef(data = asEffect.put(effect)))           ? runPutEffect(data, currCb)
-      : (is.notUndef(data = asEffect.race(effect)))          ? runRaceEffect(data, effectId, currCb)
-      : (is.notUndef(data = asEffect.call(effect)))          ? runCallEffect(data, effectId, currCb)
-      : (is.notUndef(data = asEffect.cps(effect)))           ? runCPSEffect(data, currCb)
-      : (is.notUndef(data = asEffect.fork(effect)))          ? runForkEffect(data, effectId, currCb)
-      : (is.notUndef(data = asEffect.join(effect)))          ? runJoinEffect(data, currCb)
-      : (is.notUndef(data = asEffect.cancel(effect)))        ? runCancelEffect(data, currCb)
-      : (is.notUndef(data = asEffect.select(effect)))        ? runSelectEffect(data, currCb)
-      : (is.notUndef(data = asEffect.actionChannel(effect))) ? runChannelEffect(data, currCb)
-      : (is.notUndef(data = asEffect.flush(effect)))         ? runFlushEffect(data, currCb)
-      : (is.notUndef(data = asEffect.cancelled(effect)))     ? runCancelledEffect(data, currCb)
-      : /* anything else returned as is        */              currCb(effect)
-    )
-  }
-
-  function digestEffect(effect, parentEffectId, label = '', cb) {
-    const effectId = nextEffectId()
-    sagaMonitor && sagaMonitor.effectTriggered({ effectId, parentEffectId, label, effect })
-
-    /**
-      completion callback and cancel callback are mutually exclusive
-      We can't cancel an already completed effect
-      And We can't complete an already cancelled effectId
-    **/
-    let effectSettled
-
-    // Completion callback passed to the appropriate effect runner
-    function currCb(res, isErr) {
-      if (effectSettled) {
-        return
-      }
-
-      effectSettled = true
-      cb.cancel = noop // defensive measure
-      if (sagaMonitor) {
-        isErr ? sagaMonitor.effectRejected(effectId, res) : sagaMonitor.effectResolved(effectId, res)
-      }
-      cb(res, isErr)
-    }
-    // tracks down the current cancel
-    currCb.cancel = noop
-
-    // setup cancellation logic on the parent cb
-    cb.cancel = () => {
-      // prevents cancelling an already completed effect
-      if (effectSettled) {
-        return
-      }
-
-      effectSettled = true
-      /**
-        propagates cancel downward
-        catch uncaught cancellations errors; since we can no longer call the completion
-        callback, log errors raised during cancellations into the console
-      **/
-      try {
-        currCb.cancel()
-      } catch (err) {
-        logError(err)
-      }
-      currCb.cancel = noop // defensive measure
-
-      sagaMonitor && sagaMonitor.effectCancelled(effectId)
-    }
-
-<<<<<<< HEAD
-    /**
-      each effect runner must attach its own logic of cancellation to the provided callback
-      it allows this generator to propagate cancellation downward.
-
-      ATTENTION! effect runners must setup the cancel logic by setting cb.cancel = [cancelMethod]
-      And the setup must occur before calling the callback
-
-      This is a sort of inversion of control: called async functions are responsible
-      for completing the flow by calling the provided continuation; while caller functions
       are responsible for aborting the current flow by calling the attached cancel function
 
       Library users can attach their own cancellation logic to promises by defining a
@@ -481,17 +372,66 @@
       : (data = asEffect.setContext(effect))    ? runSetContextEffect(data, currCb)
       : /* anything else returned as is */        currCb(effect)
     )
-=======
-    const doRunEffect = (_effect) => runEffect(_effect, effectId, label, currCb)
+  }
+
+  function digestEffect(effect, parentEffectId, label = '', cb) {
+    const effectId = nextEffectId()
+    sagaMonitor && sagaMonitor.effectTriggered({ effectId, parentEffectId, label, effect })
+
+    /**
+      completion callback and cancel callback are mutually exclusive
+      We can't cancel an already completed effect
+      And We can't complete an already cancelled effectId
+    **/
+    let effectSettled
+
+    // Completion callback passed to the appropriate effect runner
+    function currCb(res, isErr) {
+      if (effectSettled) {
+        return
+      }
+
+      effectSettled = true
+      cb.cancel = noop // defensive measure
+      if (sagaMonitor) {
+        isErr ? sagaMonitor.effectRejected(effectId, res) : sagaMonitor.effectResolved(effectId, res)
+      }
+      cb(res, isErr)
+    }
+    // tracks down the current cancel
+    currCb.cancel = noop
+
+    // setup cancellation logic on the parent cb
+    cb.cancel = () => {
+      // prevents cancelling an already completed effect
+      if (effectSettled) {
+        return
+      }
+
+      effectSettled = true
+      /**
+        propagates cancel downward
+        catch uncaught cancellations errors; since we can no longer call the completion
+        callback, log errors raised during cancellations into the console
+      **/
+      try {
+        currCb.cancel()
+      } catch (err) {
+        logError(err)
+      }
+      currCb.cancel = noop // defensive measure
+
+      sagaMonitor && sagaMonitor.effectCancelled(effectId)
+    }
+
+    const doRunEffect = eff => runEffect(eff, effectId, label, currCb)
+
     if (is.array(effect)) {
       doRunEffect(effect)
     } else {
-      const middlewares = is.array(effectMiddleware) ?
-        effectMiddleware
-      : [effectMiddleware]
+      const middlewares = is.array(effectMiddleware) ? effectMiddleware : [effectMiddleware]
       compose(...middlewares)(doRunEffect)(effect)
     }
->>>>>>> 215768d3
   }
 
   function resolvePromise(promise, cb) {
@@ -689,11 +629,7 @@
       }
     }
 
-<<<<<<< HEAD
-    keys.forEach(key => runEffect(effects[key], effectId, key, childCbs[key]))
-=======
-    effects.forEach((eff, idx) => digestEffect(eff, effectId, idx, childCbs[idx]))
->>>>>>> 215768d3
+    keys.forEach(key => digestEffect(effects[key], effectId, key, childCbs[key]))
   }
 
   function runRaceEffect(effects, effectId, cb) {
