--- conflicted
+++ resolved
@@ -11,13 +11,8 @@
 
 const matchers = {
   wildcard  : () => kTrue,
-<<<<<<< HEAD
   default   : pattern => input => input.type === String(pattern),
-  array     : patterns => input => patterns.some(p => String(p) === input.type),
-=======
-  default   : pattern => input => input.type === pattern,
   array     : patterns => input => patterns.some(p => matcher(p)(input)),
->>>>>>> 921cf66a
   predicate : predicate => input => predicate(input)
 }
 
